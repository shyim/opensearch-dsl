--- conflicted
+++ resolved
@@ -11,17 +11,11 @@
         }
     ],
     "require": {
-<<<<<<< HEAD
         "php": ">=5.6",
         "symfony/serializer": "~2.7|~3.0"
-=======
-        "php": ">=5.4",
-        "symfony/serializer": "~2.7|~3.0",
-        "paragonie/random_compat": "^2.0"
->>>>>>> 6d7be3f5
     },
     "require-dev": {
-        "phpunit/phpunit": "^4.4|^5.6",
+        "phpunit/phpunit": "~5.6",
         "squizlabs/php_codesniffer": "~2.0",
         "satooshi/php-coveralls": "~1.0",
         "elasticsearch/elasticsearch": "~5.0"
