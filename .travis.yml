sudo: false
language: php
php:
  - 7.1
  - 7.2
  - 7.3
<<<<<<< HEAD
  - 7.4snapshot
matrix:
  allow_failures:
      - php: 7.4snapshot
=======
  - 7.4
>>>>>>> 057642ea
env:
  global:
    - ES_VERSION=7.4.0 ES_DOWNLOAD_URL=https://artifacts.elastic.co/downloads/elasticsearch/elasticsearch-${ES_VERSION}-linux-x86_64.tar.gz
install:
  - wget ${ES_DOWNLOAD_URL}
  - tar -xzf elasticsearch-${ES_VERSION}-linux-x86_64.tar.gz
  - ./elasticsearch-${ES_VERSION}/bin/elasticsearch -d
before_script:
  - if [ "$GITHUB_COMPOSER_AUTH" ]; then composer config -g github-oauth.github.com $GITHUB_COMPOSER_AUTH; fi
  - composer install --no-interaction --prefer-dist
script:
  - wget -q --waitretry=1 --retry-connrefused -T 10 -O - http://127.0.0.1:9200
  - vendor/bin/phpunit --coverage-clover=coverage.xml
  - vendor/bin/phpcs -p --standard=PSR2 --ignore=vendor/ ./
after_script:
  - travis_retry bash <(curl -s https://codecov.io/bash)<|MERGE_RESOLUTION|>--- conflicted
+++ resolved
@@ -1,17 +1,11 @@
 sudo: false
 language: php
 php:
+  - 7.0
   - 7.1
   - 7.2
   - 7.3
-<<<<<<< HEAD
-  - 7.4snapshot
-matrix:
-  allow_failures:
-      - php: 7.4snapshot
-=======
   - 7.4
->>>>>>> 057642ea
 env:
   global:
     - ES_VERSION=7.4.0 ES_DOWNLOAD_URL=https://artifacts.elastic.co/downloads/elasticsearch/elasticsearch-${ES_VERSION}-linux-x86_64.tar.gz
