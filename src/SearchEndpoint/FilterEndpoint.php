--- conflicted
+++ resolved
@@ -11,10 +11,6 @@
 
 namespace ONGR\ElasticsearchDSL\SearchEndpoint;
 
-<<<<<<< HEAD
-use ONGR\ElasticsearchDSL\Query\BoolQuery;
-=======
->>>>>>> 9dc483de
 use ONGR\ElasticsearchDSL\Query\FilteredQuery;
 use Symfony\Component\Serializer\Normalizer\NormalizerInterface;
 
@@ -50,17 +46,4 @@
     {
         return 1;
     }
-<<<<<<< HEAD
-
-    /**
-     * Returns bool instance for this endpoint case.
-     *
-     * @return BoolQuery
-     */
-    protected function getBoolInstance()
-    {
-        return new BoolQuery();
-    }
-=======
->>>>>>> 9dc483de
 }