<?php

/*
 * This file is part of the ONGR package.
 *
 * (c) NFQ Technologies UAB <info@nfq.com>
 *
 * For the full copyright and license information, please view the LICENSE
 * file that was distributed with this source code.
 */

namespace ONGR\ElasticsearchDSL\Query;

/**
 * Represents Elasticsearch "function_score" query.
 *
 * @link https://www.elastic.co/guide/en/elasticsearch/reference/current/query-dsl-function-score-query.html
 *
 * @deprecated Use the extended class instead. This class is left only for BC compatibility.
 */
class FunctionScoreQuery extends \ONGR\ElasticsearchDSL\Query\Compound\FunctionScoreQuery
{
<<<<<<< HEAD
    use ParametersTrait;

    /**
     * @var BuilderInterface
     */
    private $query;

    /**
     * @var array[]
     */
    private $functions;

    /**
     * @param BuilderInterface $query
     * @param array            $parameters
     */
    public function __construct(BuilderInterface $query, array $parameters = [])
    {
        $this->query = $query;
        $this->setParameters($parameters);
    }

    /**
     * {@inheritdoc}
     */
    public function getType()
    {
        return 'function_score';
    }

    /**
     * Modifier to apply filter to the function score function.
     *
     * @param array            $function
     * @param BuilderInterface $query
     */
    private function applyFilter(array &$function, BuilderInterface $query = null)
    {
        if ($query) {
            $function['filter'] = $query->toArray();
        }
    }

    /**
     * Creates field_value_factor function.
     *
     * @param string           $field
     * @param float            $factor
     * @param string           $modifier
     * @param BuilderInterface $query
     *
     * @return $this
     */
    public function addFieldValueFactorFunction($field, $factor, $modifier = 'none', BuilderInterface $query = null)
    {
        $function = [
            'field_value_factor' => [
                'field' => $field,
                'factor' => $factor,
                'modifier' => $modifier,
            ],
        ];

        $this->applyFilter($function, $query);

        $this->functions[] = $function;

        return $this;
    }

    /**
     * Add decay function to function score. Weight and query are optional.
     *
     * @param string           $type
     * @param string           $field
     * @param array            $function
     * @param array            $options
     * @param BuilderInterface $query
     *
     * @return $this
     */
    public function addDecayFunction(
        $type,
        $field,
        array $function,
        array $options = [],
        BuilderInterface $query = null
    ) {
        $function = [
            $type => array_merge(
                [$field => $function],
                $options
            ),
        ];

        $this->applyFilter($function, $query);

        $this->functions[] = $function;

        return $this;
    }

    /**
     * Adds function to function score without decay function. Influence search score only for specific query.
     *
     * @param float            $weight
     * @param BuilderInterface $query
     *
     * @return $this
     */
    public function addWeightFunction($weight, BuilderInterface $query = null)
    {
        $function = [
            'weight' => $weight,
        ];

        $this->applyFilter($function, $query);

        $this->functions[] = $function;

        return $this;
    }

    /**
     * Adds random score function. Seed is optional.
     *
     * @param mixed            $seed
     * @param BuilderInterface $query
     *
     * @return $this
     */
    public function addRandomFunction($seed = null, BuilderInterface $query = null)
    {
        $function = [
            'random_score' => $seed ? [ 'seed' => $seed ] : new \stdClass(),
        ];

        $this->applyFilter($function, $query);

        $this->functions[] = $function;

        return $this;
    }

    /**
     * Adds script score function.
     *
     * @param string           $script
     * @param array            $params
     * @param array            $options
     * @param BuilderInterface $query
     *
     * @return $this
     */
    public function addScriptScoreFunction(
        $script,
        array $params = [],
        array $options = [],
        BuilderInterface $query = null
    ) {
        if (count($params) > 0) {
            $options = array_merge(
                ['params' => $params],
                $options
            );
        }

        $function = [
            'script_score' => [
                'script' => array_merge(
                    [
                        'lang' => 'painless',
                        'inline' => $script
                    ],
                    $options
                )
            ]
        ];

        $this->applyFilter($function, $query);

        $this->functions[] = $function;

        return $this;
    }

    /**
     * Adds custom simple function. You can add to the array whatever you want.
     *
     * @param array $function
     *
     * @return $this
     */
    public function addSimpleFunction(array $function)
    {
        $this->functions[] = $function;

        return $this;
    }

    /**
     * {@inheritdoc}
     */
    public function toArray()
    {
        $query = [
            'query' => $this->query->toArray(),
            'functions' => $this->functions,
        ];

        $output = $this->processArray($query);

        return [$this->getType() => $output];
    }
=======
>>>>>>> a5d77e61
}<|MERGE_RESOLUTION|>--- conflicted
+++ resolved
@@ -20,221 +20,4 @@
  */
 class FunctionScoreQuery extends \ONGR\ElasticsearchDSL\Query\Compound\FunctionScoreQuery
 {
-<<<<<<< HEAD
-    use ParametersTrait;
-
-    /**
-     * @var BuilderInterface
-     */
-    private $query;
-
-    /**
-     * @var array[]
-     */
-    private $functions;
-
-    /**
-     * @param BuilderInterface $query
-     * @param array            $parameters
-     */
-    public function __construct(BuilderInterface $query, array $parameters = [])
-    {
-        $this->query = $query;
-        $this->setParameters($parameters);
-    }
-
-    /**
-     * {@inheritdoc}
-     */
-    public function getType()
-    {
-        return 'function_score';
-    }
-
-    /**
-     * Modifier to apply filter to the function score function.
-     *
-     * @param array            $function
-     * @param BuilderInterface $query
-     */
-    private function applyFilter(array &$function, BuilderInterface $query = null)
-    {
-        if ($query) {
-            $function['filter'] = $query->toArray();
-        }
-    }
-
-    /**
-     * Creates field_value_factor function.
-     *
-     * @param string           $field
-     * @param float            $factor
-     * @param string           $modifier
-     * @param BuilderInterface $query
-     *
-     * @return $this
-     */
-    public function addFieldValueFactorFunction($field, $factor, $modifier = 'none', BuilderInterface $query = null)
-    {
-        $function = [
-            'field_value_factor' => [
-                'field' => $field,
-                'factor' => $factor,
-                'modifier' => $modifier,
-            ],
-        ];
-
-        $this->applyFilter($function, $query);
-
-        $this->functions[] = $function;
-
-        return $this;
-    }
-
-    /**
-     * Add decay function to function score. Weight and query are optional.
-     *
-     * @param string           $type
-     * @param string           $field
-     * @param array            $function
-     * @param array            $options
-     * @param BuilderInterface $query
-     *
-     * @return $this
-     */
-    public function addDecayFunction(
-        $type,
-        $field,
-        array $function,
-        array $options = [],
-        BuilderInterface $query = null
-    ) {
-        $function = [
-            $type => array_merge(
-                [$field => $function],
-                $options
-            ),
-        ];
-
-        $this->applyFilter($function, $query);
-
-        $this->functions[] = $function;
-
-        return $this;
-    }
-
-    /**
-     * Adds function to function score without decay function. Influence search score only for specific query.
-     *
-     * @param float            $weight
-     * @param BuilderInterface $query
-     *
-     * @return $this
-     */
-    public function addWeightFunction($weight, BuilderInterface $query = null)
-    {
-        $function = [
-            'weight' => $weight,
-        ];
-
-        $this->applyFilter($function, $query);
-
-        $this->functions[] = $function;
-
-        return $this;
-    }
-
-    /**
-     * Adds random score function. Seed is optional.
-     *
-     * @param mixed            $seed
-     * @param BuilderInterface $query
-     *
-     * @return $this
-     */
-    public function addRandomFunction($seed = null, BuilderInterface $query = null)
-    {
-        $function = [
-            'random_score' => $seed ? [ 'seed' => $seed ] : new \stdClass(),
-        ];
-
-        $this->applyFilter($function, $query);
-
-        $this->functions[] = $function;
-
-        return $this;
-    }
-
-    /**
-     * Adds script score function.
-     *
-     * @param string           $script
-     * @param array            $params
-     * @param array            $options
-     * @param BuilderInterface $query
-     *
-     * @return $this
-     */
-    public function addScriptScoreFunction(
-        $script,
-        array $params = [],
-        array $options = [],
-        BuilderInterface $query = null
-    ) {
-        if (count($params) > 0) {
-            $options = array_merge(
-                ['params' => $params],
-                $options
-            );
-        }
-
-        $function = [
-            'script_score' => [
-                'script' => array_merge(
-                    [
-                        'lang' => 'painless',
-                        'inline' => $script
-                    ],
-                    $options
-                )
-            ]
-        ];
-
-        $this->applyFilter($function, $query);
-
-        $this->functions[] = $function;
-
-        return $this;
-    }
-
-    /**
-     * Adds custom simple function. You can add to the array whatever you want.
-     *
-     * @param array $function
-     *
-     * @return $this
-     */
-    public function addSimpleFunction(array $function)
-    {
-        $this->functions[] = $function;
-
-        return $this;
-    }
-
-    /**
-     * {@inheritdoc}
-     */
-    public function toArray()
-    {
-        $query = [
-            'query' => $this->query->toArray(),
-            'functions' => $this->functions,
-        ];
-
-        $output = $this->processArray($query);
-
-        return [$this->getType() => $output];
-    }
-=======
->>>>>>> a5d77e61
 }