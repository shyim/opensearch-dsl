--- conflicted
+++ resolved
@@ -11,12 +11,6 @@
 
 namespace ONGR\ElasticsearchDSL\Query;
 
-<<<<<<< HEAD
-use ONGR\ElasticsearchDSL\BuilderInterface;
-use ONGR\ElasticsearchDSL\ParametersTrait;
-
-=======
->>>>>>> a5d77e61
 /**
  * Represents Elasticsearch "bool" query.
  *
