<?php

/*
 * This file is part of the ONGR package.
 *
 * (c) NFQ Technologies UAB <info@nfq.com>
 *
 * For the full copyright and license information, please view the LICENSE
 * file that was distributed with this source code.
 */

namespace ONGR\ElasticsearchDSL\Query;

use ONGR\ElasticsearchDSL\BuilderInterface;
use ONGR\ElasticsearchDSL\ParametersTrait;

/**
 * Represents Elasticsearch "bool" query.
 *
 * @link https://www.elastic.co/guide/en/elasticsearch/reference/current/query-dsl-bool-query.html
 */
class BoolQuery implements BuilderInterface
{
    use ParametersTrait;

    const MUST = 'must';
    const MUST_NOT = 'must_not';
    const SHOULD = 'should';
    const FILTER = 'filter';

    /**
     * @var array
     */
    private $container;

    /**
     * Constructor to prepare container.
     */
    public function __construct()
    {
<<<<<<< HEAD
        $this->container = [];
=======
        $this->container = [
            self::MUST => [],
            self::MUST_NOT => [],
            self::SHOULD => [],
            self::FILTER => [],
        ];
>>>>>>> b18e3f63
    }

    /**
     * Checks if bool expression is relevant.
     *
     * @return bool
     *
     * @deprecated Will be removed in 2.0. No replacement. Always use full structure.
     */
    public function isRelevant()
    {
<<<<<<< HEAD
        return true;
=======
        return
            count($this->container[self::MUST]) > 1 || count($this->container[self::MUST_NOT]) ||
            count($this->container[self::SHOULD]) || count($this->container[self::FILTER]);
>>>>>>> b18e3f63
    }

    /**
     * @param  null $boolType
     * @return array
     */
    public function getQueries($boolType = null)
    {
        if ($boolType === null) {
<<<<<<< HEAD
            $queries = [];

            foreach ($this->container as $item) {
                $queries = array_merge($queries, $item);
            }

            return $queries;
=======
            return array_merge(
                $this->container[self::MUST],
                $this->container[self::MUST_NOT],
                $this->container[self::SHOULD],
                $this->container[self::FILTER]
            );
>>>>>>> b18e3f63
        }

        return $this->container[$boolType];
    }

    /**
     * Add BuilderInterface object to bool operator.
     *
     * @param BuilderInterface $query Query add to the bool.
     * @param string           $type  Bool type. Example: must, must_not, should.
     * @param string           $key   Key that indicates a builder id.
     *
     * @return string Key of added builder.
     *
     * @throws \UnexpectedValueException
     */
    public function add(BuilderInterface $query, $type = self::MUST, $key = null)
    {
        if (!in_array($type, [self::MUST, self::MUST_NOT, self::SHOULD, self::FILTER])) {
            throw new \UnexpectedValueException(sprintf('The bool operator %s is not supported', $type));
        }

        if (!$key) {
            $key = uniqid();
        }

        $this->container[$type][$key] = $query;

        return $key;
    }

    /**
     * {@inheritdoc}
     */
    public function toArray()
    {
        $output = [];

        foreach ($this->container as $boolType => $builders) {
            /** @var BuilderInterface $builder */
            foreach ($builders as $builder) {
                $output[$boolType][] = [$builder->getType() => $builder->toArray()];
            }
        }

        return $output;
    }

    /**
     * {@inheritdoc}
     */
    public function getType()
    {
        return 'bool';
    }
}<|MERGE_RESOLUTION|>--- conflicted
+++ resolved
@@ -31,23 +31,14 @@
     /**
      * @var array
      */
-    private $container;
+    private $container = [];
 
     /**
      * Constructor to prepare container.
      */
     public function __construct()
     {
-<<<<<<< HEAD
         $this->container = [];
-=======
-        $this->container = [
-            self::MUST => [],
-            self::MUST_NOT => [],
-            self::SHOULD => [],
-            self::FILTER => [],
-        ];
->>>>>>> b18e3f63
     }
 
     /**
@@ -59,13 +50,7 @@
      */
     public function isRelevant()
     {
-<<<<<<< HEAD
         return true;
-=======
-        return
-            count($this->container[self::MUST]) > 1 || count($this->container[self::MUST_NOT]) ||
-            count($this->container[self::SHOULD]) || count($this->container[self::FILTER]);
->>>>>>> b18e3f63
     }
 
     /**
@@ -75,7 +60,6 @@
     public function getQueries($boolType = null)
     {
         if ($boolType === null) {
-<<<<<<< HEAD
             $queries = [];
 
             foreach ($this->container as $item) {
@@ -83,14 +67,6 @@
             }
 
             return $queries;
-=======
-            return array_merge(
-                $this->container[self::MUST],
-                $this->container[self::MUST_NOT],
-                $this->container[self::SHOULD],
-                $this->container[self::FILTER]
-            );
->>>>>>> b18e3f63
         }
 
         return $this->container[$boolType];
