--- conflicted
+++ resolved
@@ -21,66 +21,4 @@
  */
 class NestedAggregation extends Base
 {
-<<<<<<< HEAD
-    use BucketingTrait;
-
-    /**
-     * @var string
-     */
-    private $path;
-
-    /**
-     * Inner aggregations container init.
-     *
-     * @param string $name
-     * @param string $path
-     */
-    public function __construct($name, $path = null)
-    {
-        parent::__construct($name);
-
-        $this->setPath($path);
-    }
-
-    /**
-     * Return path.
-     *
-     * @return string
-     */
-    public function getPath()
-    {
-        return $this->path;
-    }
-
-    /**
-     * Sets path.
-     *
-     * @param string $path
-     */
-    public function setPath($path)
-    {
-        $this->path = $path;
-    }
-
-    /**
-     * {@inheritdoc}
-     */
-    public function getType()
-    {
-        return 'nested';
-    }
-
-    /**
-     * {@inheritdoc}
-     */
-    public function getArray()
-    {
-        if (count($this->getAggregations()) == 0) {
-            throw new \LogicException("Nested aggregation `{$this->getName()}` has no aggregations added");
-        }
-
-        return ['path' => $this->getPath()];
-    }
-=======
->>>>>>> 6769fcaf
 }