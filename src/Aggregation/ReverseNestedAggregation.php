--- conflicted
+++ resolved
@@ -21,67 +21,4 @@
  */
 class ReverseNestedAggregation extends Base
 {
-<<<<<<< HEAD
-    use BucketingTrait;
-
-    /**
-     * @var string
-     */
-    private $path;
-
-    /**
-     * Inner aggregations container init.
-     *
-     * @param string $name
-     * @param string $path
-     */
-    public function __construct($name, $path = null)
-    {
-        parent::__construct($name);
-
-        $this->setPath($path);
-    }
-
-    /**
-     * Return path.
-     *
-     * @return string
-     */
-    public function getPath()
-    {
-        return $this->path;
-    }
-
-    /**
-     * Sets path.
-     *
-     * @param string $path
-     */
-    public function setPath($path)
-    {
-        $this->path = $path;
-    }
-
-    /**
-     * {@inheritdoc}
-     */
-    public function getType()
-    {
-        return 'reverse_nested';
-    }
-
-    /**
-     * {@inheritdoc}
-     */
-    public function getArray()
-    {
-        $output = new \stdClass();
-        if ($this->getPath()) {
-            $output = ['path' => $this->getPath()];
-        }
-
-        return $output;
-    }
-=======
->>>>>>> 6769fcaf
 }